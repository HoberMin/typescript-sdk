import { ZodLiteral, ZodObject, ZodType, z } from "zod";
import {
  CancelledNotificationSchema,
  ClientCapabilities,
  ErrorCode,
  JSONRPCError,
  JSONRPCNotification,
  JSONRPCRequest,
  JSONRPCResponse,
  McpError,
  Notification,
  PingRequestSchema,
  Progress,
  ProgressNotification,
  ProgressNotificationSchema,
  Request,
  RequestId,
  Result,
  ServerCapabilities,
} from "../types.js";
import { Transport } from "./transport.js";
import { AuthInfo } from "../server/auth/types.js";

/**
 * Callback for progress notifications.
 */
export type ProgressCallback = (progress: Progress) => void;

/**
 * Additional initialization options.
 */
export type ProtocolOptions = {
  /**
   * Whether to restrict emitted requests to only those that the remote side has indicated that they can handle, through their advertised capabilities.
   *
   * Note that this DOES NOT affect checking of _local_ side capabilities, as it is considered a logic error to mis-specify those.
   *
   * Currently this defaults to false, for backwards compatibility with SDK versions that did not advertise capabilities correctly. In future, this will default to true.
   */
  enforceStrictCapabilities?: boolean;
};

/**
 * The default request timeout, in miliseconds.
 */
export const DEFAULT_REQUEST_TIMEOUT_MSEC = 60000;

/**
 * Options that can be given per request.
 */
export type RequestOptions = {
  /**
   * If set, requests progress notifications from the remote end (if supported). When progress notifications are received, this callback will be invoked.
   */
  onprogress?: ProgressCallback;

  /**
   * Can be used to cancel an in-flight request. This will cause an AbortError to be raised from request().
   */
  signal?: AbortSignal;

  /**
   * A timeout (in milliseconds) for this request. If exceeded, an McpError with code `RequestTimeout` will be raised from request().
   *
   * If not specified, `DEFAULT_REQUEST_TIMEOUT_MSEC` will be used as the timeout.
   */
  timeout?: number;

  /**
   * If true, receiving a progress notification will reset the request timeout.
   * This is useful for long-running operations that send periodic progress updates.
   * Default: false
   */
  resetTimeoutOnProgress?: boolean;

  /**
   * Maximum total time (in milliseconds) to wait for a response.
   * If exceeded, an McpError with code `RequestTimeout` will be raised, regardless of progress notifications.
   * If not specified, there is no maximum total timeout.
   */
  maxTotalTimeout?: number;
};

/**
 * Extra data given to request handlers.
 */
export type RequestHandlerExtra = {
  /**
   * An abort signal used to communicate if the request was cancelled from the sender's side.
   */
  signal: AbortSignal;

  /**
<<<<<<< HEAD
   * Information about a validated access token, provided to request handlers.
   */
  authInfo?: AuthInfo;
=======
   * The session ID from the transport, if available.
   */
  sessionId?: string;
>>>>>>> 1909bbcc
};

/**
 * Information about a request's timeout state
 */
type TimeoutInfo = {
  timeoutId: ReturnType<typeof setTimeout>;
  startTime: number;
  timeout: number;
  maxTotalTimeout?: number;
  resetTimeoutOnProgress: boolean;
  onTimeout: () => void;
};

/**
 * Implements MCP protocol framing on top of a pluggable transport, including
 * features like request/response linking, notifications, and progress.
 */
export abstract class Protocol<
  SendRequestT extends Request,
  SendNotificationT extends Notification,
  SendResultT extends Result,
> {
  private _transport?: Transport;
  private _requestMessageId = 0;
  private _requestHandlers: Map<
    string,
    (
      request: JSONRPCRequest,
      extra: RequestHandlerExtra,
    ) => Promise<SendResultT>
  > = new Map();
  private _requestHandlerAbortControllers: Map<RequestId, AbortController> =
    new Map();
  private _notificationHandlers: Map<
    string,
    (notification: JSONRPCNotification) => Promise<void>
  > = new Map();
  private _responseHandlers: Map<
    number,
    (response: JSONRPCResponse | Error) => void
  > = new Map();
  private _progressHandlers: Map<number, ProgressCallback> = new Map();
  private _timeoutInfo: Map<number, TimeoutInfo> = new Map();

  /**
   * Callback for when the connection is closed for any reason.
   *
   * This is invoked when close() is called as well.
   */
  onclose?: () => void;

  /**
   * Callback for when an error occurs.
   *
   * Note that errors are not necessarily fatal; they are used for reporting any kind of exceptional condition out of band.
   */
  onerror?: (error: Error) => void;

  /**
   * A handler to invoke for any request types that do not have their own handler installed.
   */
  fallbackRequestHandler?: (request: Request) => Promise<SendResultT>;

  /**
   * A handler to invoke for any notification types that do not have their own handler installed.
   */
  fallbackNotificationHandler?: (notification: Notification) => Promise<void>;

  constructor(private _options?: ProtocolOptions) {
    this.setNotificationHandler(CancelledNotificationSchema, (notification) => {
      const controller = this._requestHandlerAbortControllers.get(
        notification.params.requestId,
      );
      controller?.abort(notification.params.reason);
    });

    this.setNotificationHandler(ProgressNotificationSchema, (notification) => {
      this._onprogress(notification as unknown as ProgressNotification);
    });

    this.setRequestHandler(
      PingRequestSchema,
      // Automatic pong by default.
      (_request) => ({}) as SendResultT,
    );
  }

  private _setupTimeout(
    messageId: number,
    timeout: number,
    maxTotalTimeout: number | undefined,
    onTimeout: () => void,
    resetTimeoutOnProgress: boolean = false
  ) {
    this._timeoutInfo.set(messageId, {
      timeoutId: setTimeout(onTimeout, timeout),
      startTime: Date.now(),
      timeout,
      maxTotalTimeout,
      resetTimeoutOnProgress,
      onTimeout
    });
  }

  private _resetTimeout(messageId: number): boolean {
    const info = this._timeoutInfo.get(messageId);
    if (!info) return false;

    const totalElapsed = Date.now() - info.startTime;
    if (info.maxTotalTimeout && totalElapsed >= info.maxTotalTimeout) {
      this._timeoutInfo.delete(messageId);
      throw new McpError(
        ErrorCode.RequestTimeout,
        "Maximum total timeout exceeded",
        { maxTotalTimeout: info.maxTotalTimeout, totalElapsed }
      );
    }

    clearTimeout(info.timeoutId);
    info.timeoutId = setTimeout(info.onTimeout, info.timeout);
    return true;
  }

  private _cleanupTimeout(messageId: number) {
    const info = this._timeoutInfo.get(messageId);
    if (info) {
      clearTimeout(info.timeoutId);
      this._timeoutInfo.delete(messageId);
    }
  }

  /**
   * Attaches to the given transport, starts it, and starts listening for messages.
   *
   * The Protocol object assumes ownership of the Transport, replacing any callbacks that have already been set, and expects that it is the only user of the Transport instance going forward.
   */
  async connect(transport: Transport): Promise<void> {
    this._transport = transport;
    this._transport.onclose = () => {
      this._onclose();
    };

    this._transport.onerror = (error: Error) => {
      this._onerror(error);
    };

    this._transport.onmessage = (message, authInfo) => {
      if (!("method" in message)) {
        this._onresponse(message);
      } else if ("id" in message) {
        this._onrequest(message, authInfo);
      } else {
        this._onnotification(message);
      }
    };

    await this._transport.start();
  }

  private _onclose(): void {
    const responseHandlers = this._responseHandlers;
    this._responseHandlers = new Map();
    this._progressHandlers.clear();
    this._transport = undefined;
    this.onclose?.();

    const error = new McpError(ErrorCode.ConnectionClosed, "Connection closed");
    for (const handler of responseHandlers.values()) {
      handler(error);
    }
  }

  private _onerror(error: Error): void {
    this.onerror?.(error);
  }

  private _onnotification(notification: JSONRPCNotification): void {
    const handler =
      this._notificationHandlers.get(notification.method) ??
      this.fallbackNotificationHandler;

    // Ignore notifications not being subscribed to.
    if (handler === undefined) {
      return;
    }

    // Starting with Promise.resolve() puts any synchronous errors into the monad as well.
    Promise.resolve()
      .then(() => handler(notification))
      .catch((error) =>
        this._onerror(
          new Error(`Uncaught error in notification handler: ${error}`),
        ),
      );
  }

  private _onrequest(request: JSONRPCRequest, authInfo?: AuthInfo): void {
    const handler =
      this._requestHandlers.get(request.method) ?? this.fallbackRequestHandler;

    if (handler === undefined) {
      this._transport
        ?.send({
          jsonrpc: "2.0",
          id: request.id,
          error: {
            code: ErrorCode.MethodNotFound,
            message: "Method not found",
          },
        })
        .catch((error) =>
          this._onerror(
            new Error(`Failed to send an error response: ${error}`),
          ),
        );
      return;
    }

    const abortController = new AbortController();
    this._requestHandlerAbortControllers.set(request.id, abortController);

    // Create extra object with both abort signal and sessionId from transport
    const extra: RequestHandlerExtra = {
      signal: abortController.signal,
      sessionId: this._transport?.sessionId,
    };

    // Starting with Promise.resolve() puts any synchronous errors into the monad as well.
    Promise.resolve()
<<<<<<< HEAD
      .then(() => handler(request, { signal: abortController.signal, authInfo }))
=======
      .then(() => handler(request, extra))
>>>>>>> 1909bbcc
      .then(
        (result) => {
          if (abortController.signal.aborted) {
            return;
          }

          return this._transport?.send({
            result,
            jsonrpc: "2.0",
            id: request.id,
          });
        },
        (error) => {
          if (abortController.signal.aborted) {
            return;
          }

          return this._transport?.send({
            jsonrpc: "2.0",
            id: request.id,
            error: {
              code: Number.isSafeInteger(error["code"])
                ? error["code"]
                : ErrorCode.InternalError,
              message: error.message ?? "Internal error",
            },
          });
        },
      )
      .catch((error) =>
        this._onerror(new Error(`Failed to send response: ${error}`)),
      )
      .finally(() => {
        this._requestHandlerAbortControllers.delete(request.id);
      });
  }

  private _onprogress(notification: ProgressNotification): void {
    const { progressToken, ...params } = notification.params;
    const messageId = Number(progressToken);
    
    const handler = this._progressHandlers.get(messageId);
    if (!handler) {
      this._onerror(new Error(`Received a progress notification for an unknown token: ${JSON.stringify(notification)}`));
      return;
    }

    const responseHandler = this._responseHandlers.get(messageId);
    const timeoutInfo = this._timeoutInfo.get(messageId);
    
    if (timeoutInfo && responseHandler && timeoutInfo.resetTimeoutOnProgress) {
      try {
        this._resetTimeout(messageId);
      } catch (error) {
        responseHandler(error as Error);
        return;
      }
    }

    handler(params);
  }

  private _onresponse(response: JSONRPCResponse | JSONRPCError): void {
    const messageId = Number(response.id);
    const handler = this._responseHandlers.get(messageId);
    if (handler === undefined) {
      this._onerror(
        new Error(
          `Received a response for an unknown message ID: ${JSON.stringify(response)}`,
        ),
      );
      return;
    }

    this._responseHandlers.delete(messageId);
    this._progressHandlers.delete(messageId);
    this._cleanupTimeout(messageId);

    if ("result" in response) {
      handler(response);
    } else {
      const error = new McpError(
        response.error.code,
        response.error.message,
        response.error.data,
      );
      handler(error);
    }
  }

  get transport(): Transport | undefined {
    return this._transport;
  }

  /**
   * Closes the connection.
   */
  async close(): Promise<void> {
    await this._transport?.close();
  }

  /**
   * A method to check if a capability is supported by the remote side, for the given method to be called.
   *
   * This should be implemented by subclasses.
   */
  protected abstract assertCapabilityForMethod(
    method: SendRequestT["method"],
  ): void;

  /**
   * A method to check if a notification is supported by the local side, for the given method to be sent.
   *
   * This should be implemented by subclasses.
   */
  protected abstract assertNotificationCapability(
    method: SendNotificationT["method"],
  ): void;

  /**
   * A method to check if a request handler is supported by the local side, for the given method to be handled.
   *
   * This should be implemented by subclasses.
   */
  protected abstract assertRequestHandlerCapability(method: string): void;

  /**
   * Sends a request and wait for a response.
   *
   * Do not use this method to emit notifications! Use notification() instead.
   */
  request<T extends ZodType<object>>(
    request: SendRequestT,
    resultSchema: T,
    options?: RequestOptions,
  ): Promise<z.infer<T>> {
    return new Promise((resolve, reject) => {
      if (!this._transport) {
        reject(new Error("Not connected"));
        return;
      }

      if (this._options?.enforceStrictCapabilities === true) {
        this.assertCapabilityForMethod(request.method);
      }

      options?.signal?.throwIfAborted();

      const messageId = this._requestMessageId++;
      const jsonrpcRequest: JSONRPCRequest = {
        ...request,
        jsonrpc: "2.0",
        id: messageId,
      };

      if (options?.onprogress) {
        this._progressHandlers.set(messageId, options.onprogress);
        jsonrpcRequest.params = {
          ...request.params,
          _meta: { progressToken: messageId },
        };
      }

      const cancel = (reason: unknown) => {
        this._responseHandlers.delete(messageId);
        this._progressHandlers.delete(messageId);
        this._cleanupTimeout(messageId);

        this._transport
          ?.send({
            jsonrpc: "2.0",
            method: "notifications/cancelled",
            params: {
              requestId: messageId,
              reason: String(reason),
            },
          })
          .catch((error) =>
            this._onerror(new Error(`Failed to send cancellation: ${error}`)),
          );

        reject(reason);
      };

      this._responseHandlers.set(messageId, (response) => {
        if (options?.signal?.aborted) {
          return;
        }

        if (response instanceof Error) {
          return reject(response);
        }

        try {
          const result = resultSchema.parse(response.result);
          resolve(result);
        } catch (error) {
          reject(error);
        }
      });

      options?.signal?.addEventListener("abort", () => {
        cancel(options?.signal?.reason);
      });

      const timeout = options?.timeout ?? DEFAULT_REQUEST_TIMEOUT_MSEC;
      const timeoutHandler = () => cancel(new McpError(
        ErrorCode.RequestTimeout,
        "Request timed out",
        { timeout }
      ));

      this._setupTimeout(messageId, timeout, options?.maxTotalTimeout, timeoutHandler, options?.resetTimeoutOnProgress ?? false);

      this._transport.send(jsonrpcRequest).catch((error) => {
        this._cleanupTimeout(messageId);
        reject(error);
      });
    });
  }

  /**
   * Emits a notification, which is a one-way message that does not expect a response.
   */
  async notification(notification: SendNotificationT): Promise<void> {
    if (!this._transport) {
      throw new Error("Not connected");
    }

    this.assertNotificationCapability(notification.method);

    const jsonrpcNotification: JSONRPCNotification = {
      ...notification,
      jsonrpc: "2.0",
    };

    await this._transport.send(jsonrpcNotification);
  }

  /**
   * Registers a handler to invoke when this protocol object receives a request with the given method.
   *
   * Note that this will replace any previous request handler for the same method.
   */
  setRequestHandler<
    T extends ZodObject<{
      method: ZodLiteral<string>;
    }>,
  >(
    requestSchema: T,
    handler: (
      request: z.infer<T>,
      extra: RequestHandlerExtra,
    ) => SendResultT | Promise<SendResultT>,
  ): void {
    const method = requestSchema.shape.method.value;
    this.assertRequestHandlerCapability(method);
    this._requestHandlers.set(method, (request, extra) =>
      Promise.resolve(handler(requestSchema.parse(request), extra)),
    );
  }

  /**
   * Removes the request handler for the given method.
   */
  removeRequestHandler(method: string): void {
    this._requestHandlers.delete(method);
  }

  /**
   * Asserts that a request handler has not already been set for the given method, in preparation for a new one being automatically installed.
   */
  assertCanSetRequestHandler(method: string): void {
    if (this._requestHandlers.has(method)) {
      throw new Error(
        `A request handler for ${method} already exists, which would be overridden`,
      );
    }
  }

  /**
   * Registers a handler to invoke when this protocol object receives a notification with the given method.
   *
   * Note that this will replace any previous notification handler for the same method.
   */
  setNotificationHandler<
    T extends ZodObject<{
      method: ZodLiteral<string>;
    }>,
  >(
    notificationSchema: T,
    handler: (notification: z.infer<T>) => void | Promise<void>,
  ): void {
    this._notificationHandlers.set(
      notificationSchema.shape.method.value,
      (notification) =>
        Promise.resolve(handler(notificationSchema.parse(notification))),
    );
  }

  /**
   * Removes the notification handler for the given method.
   */
  removeNotificationHandler(method: string): void {
    this._notificationHandlers.delete(method);
  }
}

export function mergeCapabilities<
  T extends ServerCapabilities | ClientCapabilities,
>(base: T, additional: T): T {
  return Object.entries(additional).reduce(
    (acc, [key, value]) => {
      if (value && typeof value === "object") {
        acc[key] = acc[key] ? { ...acc[key], ...value } : value;
      } else {
        acc[key] = value;
      }
      return acc;
    },
    { ...base },
  );
}<|MERGE_RESOLUTION|>--- conflicted
+++ resolved
@@ -91,15 +91,14 @@
   signal: AbortSignal;
 
   /**
-<<<<<<< HEAD
    * Information about a validated access token, provided to request handlers.
    */
   authInfo?: AuthInfo;
-=======
+
+  /**
    * The session ID from the transport, if available.
    */
   sessionId?: string;
->>>>>>> 1909bbcc
 };
 
 /**
@@ -326,15 +325,12 @@
     const extra: RequestHandlerExtra = {
       signal: abortController.signal,
       sessionId: this._transport?.sessionId,
+      authInfo,
     };
 
     // Starting with Promise.resolve() puts any synchronous errors into the monad as well.
     Promise.resolve()
-<<<<<<< HEAD
-      .then(() => handler(request, { signal: abortController.signal, authInfo }))
-=======
       .then(() => handler(request, extra))
->>>>>>> 1909bbcc
       .then(
         (result) => {
           if (abortController.signal.aborted) {
